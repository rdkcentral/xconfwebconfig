/**
 * Copyright 2022 Comcast Cable Communications Management, LLC
 *
 * Licensed under the Apache License, Version 2.0 (the "License");
 * you may not use this file except in compliance with the License.
 * You may obtain a copy of the License at
 *
 * http://www.apache.org/licenses/LICENSE-2.0
 *
 * Unless required by applicable law or agreed to in writing, software
 * distributed under the License is distributed on an "AS IS" BASIS,
 * WITHOUT WARRANTIES OR CONDITIONS OF ANY KIND, either express or implied.
 * See the License for the specific language governing permissions and
 * limitations under the License.
 *
 * SPDX-License-Identifier: Apache-2.0
 */
package util

import (
	"strings"
	"testing"
	"time"
)

func TestUtilPrettyPrint(t *testing.T) {
	line := `{"foo":"bar", "enabled": true, "age": 30}`
	t.Log(PrettyJson(line))

	a := Dict{
		"broadcast_ssid":  true,
		"radio_index":     10100,
		"ssid_enabled":    true,
		"ssid_index":      10101,
		"ssid_name":       "hello",
		"wifi_security":   4,
		"wifi_passphrase": "password1",
	}
	t.Log(PrettyJson(a))

	b := []Dict{
		Dict{
			"broadcast_ssid":  true,
			"radio_index":     10000,
			"ssid_enabled":    true,
			"ssid_index":      10001,
			"ssid_name":       "ssid_2g",
			"wifi_security":   4,
			"wifi_passphrase": "password2",
		},
		Dict{
			"broadcast_ssid":  true,
			"radio_index":     10100,
			"ssid_enabled":    true,
			"ssid_index":      10101,
			"ssid_name":       "ssid_5g",
			"wifi_security":   4,
			"wifi_passphrase": "password5",
		},
	}
<<<<<<< HEAD
	t.Log(PrettyJson(b))
=======
	t.Logf(PrettyJson(b))
}

func TestDict_TimeToMsecs(t *testing.T) {
	// Test with time.Time value
	now := time.Now()
	d := Dict{
		"timeField": now,
	}

	d.TimeToMsecs("timeField")

	// Should convert to int milliseconds
	val, ok := d["timeField"]
	if !ok {
		t.Error("timeField should exist after TimeToMsecs")
	}

	if _, ok := val.(int); !ok {
		t.Errorf("timeField should be converted to int, got %T", val)
	}

	// Test with zero time (should be deleted)
	d["zeroTime"] = time.Time{}
	d.TimeToMsecs("zeroTime")

	if _, exists := d["zeroTime"]; exists {
		t.Error("zeroTime field should be deleted for zero time")
	}

	// Test with non-time field (should remain unchanged)
	d["stringField"] = "not a time"
	original := d["stringField"]
	d.TimeToMsecs("stringField")

	if d["stringField"] != original {
		t.Error("non-time field should remain unchanged")
	}
}

func TestDict_MsecsToTime(t *testing.T) {
	// Test with int milliseconds
	d := Dict{
		"intField": 1609459200000, // 2021-01-01 00:00:00 UTC
	}

	d.MsecsToTime("intField")

	val, ok := d["intField"]
	if !ok {
		t.Error("intField should exist after MsecsToTime")
	}

	timeVal, ok := val.(time.Time)
	if !ok {
		t.Errorf("intField should be converted to time.Time, got %T", val)
	}

	if timeVal.Year() != 2021 {
		t.Errorf("Expected year 2021, got %d", timeVal.Year())
	}

	// Test with float64 milliseconds
	d["floatField"] = float64(1609459200000)
	d.MsecsToTime("floatField")

	timeVal2, ok := d["floatField"].(time.Time)
	if !ok {
		t.Error("floatField should be converted to time.Time")
	}

	if timeVal2.Year() != 2021 {
		t.Errorf("Expected year 2021 from float64, got %d", timeVal2.Year())
	}
}

func TestDict_ToInt(t *testing.T) {
	// Test with int value (should remain int)
	d := Dict{
		"intField": 42,
	}

	d.ToInt("intField")

	val, ok := d["intField"].(int)
	if !ok {
		t.Error("intField should remain as int")
	}

	if val != 42 {
		t.Errorf("Expected 42, got %d", val)
	}

	// Test with float64 value
	d["floatField"] = 42.7
	d.ToInt("floatField")

	val2, ok := d["floatField"].(int)
	if !ok {
		t.Error("floatField should be converted to int")
	}

	if val2 != 42 {
		t.Errorf("Expected 42 from float64, got %d", val2)
	}
}

func TestDict_ToInt64(t *testing.T) {
	// Test with int value
	d := Dict{
		"intField": 42,
	}

	d.ToInt64("intField")

	val, ok := d["intField"].(int64)
	if !ok {
		t.Error("intField should be converted to int64")
	}

	if val != 42 {
		t.Errorf("Expected 42, got %d", val)
	}

	// Test with int64 value (should remain int64)
	d["int64Field"] = int64(9223372036854775807)
	d.ToInt64("int64Field")

	val3, ok := d["int64Field"].(int64)
	if !ok {
		t.Error("int64Field should remain as int64")
	}

	if val3 != 9223372036854775807 {
		t.Errorf("Expected max int64, got %d", val3)
	}
}

func TestDict_String(t *testing.T) {
	// Test Dict.String method
	d := Dict{
		"key1": "value1",
		"key2": 42,
		"key3": true,
	}

	str := d.String()
	if str == "" {
		t.Error("Dict.String() should not return empty string")
	}

	// Should contain the keys in JSON format
	if !strings.Contains(str, "key1") {
		t.Errorf("Dict.String() should contain key1, got: %s", str)
	}
}

func TestDict_Copy(t *testing.T) {
	// Test Dict.Copy method
	original := Dict{
		"key1": "value1",
		"key2": 42,
		"key3": true,
	}

	copied := original.Copy()

	// Verify copy has same values
	if copied["key1"] != original["key1"] {
		t.Error("Copied dict should have same values")
	}
	if copied["key2"] != original["key2"] {
		t.Error("Copied dict should have same values")
	}
	if copied["key3"] != original["key3"] {
		t.Error("Copied dict should have same values")
	}

	// Verify modifying copy doesn't affect original
	copied["key1"] = "modified"
	if original["key1"] == "modified" {
		t.Error("Modifying copy should not affect original")
	}
}

func TestDict_SelectByKeys(t *testing.T) {
	// Test with existing keys
	original := Dict{
		"key1": "value1",
		"key2": 42,
		"key3": true,
		"key4": "value4",
	}

	selected := original.SelectByKeys("key1", "key3")

	if len(selected) != 2 {
		t.Errorf("Expected 2 keys in selected dict, got %d", len(selected))
	}

	if selected["key1"] != "value1" {
		t.Error("Selected dict should contain key1")
	}

	if selected["key3"] != true {
		t.Error("Selected dict should contain key3")
	}

	if _, exists := selected["key2"]; exists {
		t.Error("Selected dict should not contain key2")
	}

	// Test with non-existing keys
	selected = original.SelectByKeys("nonexistent")
	if len(selected) != 0 {
		t.Errorf("Expected empty dict for non-existing keys, got %d items", len(selected))
	}
}

func TestToInt(t *testing.T) {
	// Test with int
	result := ToInt(42)
	if result != 42 {
		t.Errorf("Expected 42, got %d", result)
	}

	// Test with float64
	result = ToInt(42.7)
	if result != 42 {
		t.Errorf("Expected 42, got %d", result)
	}

	// Test with int64
	result = ToInt(int64(123))
	if result != 123 {
		t.Errorf("Expected 123, got %d", result)
	}

	// Test with unsupported type (should return 0)
	result = ToInt("not a number")
	if result != 0 {
		t.Errorf("Expected 0 for unsupported type, got %d", result)
	}

	// Test with nil (should return 0)
	result = ToInt(nil)
	if result != 0 {
		t.Errorf("Expected 0 for nil, got %d", result)
	}
>>>>>>> cfe6da6d
}<|MERGE_RESOLUTION|>--- conflicted
+++ resolved
@@ -58,10 +58,7 @@
 			"wifi_passphrase": "password5",
 		},
 	}
-<<<<<<< HEAD
 	t.Log(PrettyJson(b))
-=======
-	t.Logf(PrettyJson(b))
 }
 
 func TestDict_TimeToMsecs(t *testing.T) {
@@ -310,5 +307,4 @@
 	if result != 0 {
 		t.Errorf("Expected 0 for nil, got %d", result)
 	}
->>>>>>> cfe6da6d
 }