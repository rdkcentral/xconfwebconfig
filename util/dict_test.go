--- conflicted
+++ resolved
@@ -58,8 +58,7 @@
 			"wifi_passphrase": "password5",
 		},
 	}
-<<<<<<< HEAD
-	t.Logf(PrettyJson(b))
+	t.Log(PrettyJson(b))
 }
 
 func TestDict_TimeToMsecs(t *testing.T) {
@@ -308,7 +307,4 @@
 	if result != 0 {
 		t.Errorf("Expected 0 for nil, got %d", result)
 	}
-=======
-	t.Log(PrettyJson(b))
->>>>>>> 838611bb
 }