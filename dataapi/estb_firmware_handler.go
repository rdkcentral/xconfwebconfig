--- conflicted
+++ resolved
@@ -148,20 +148,15 @@
 		return http.StatusNotFound, []byte(fmt.Sprintf("\"<h2>404 NOT FOUND</h2><div>%s<div>\"", explanation)), nil, nil
 	}
 
-<<<<<<< HEAD
-	// only invoke security manager code if flag is enabled and offered firmware version differs from reported firmware version
-	if Xc.SecurityTokenManagerEnabled && evaluationResult.FirmwareConfig.GetFirmwareVersion() != contextMap[common.FIRMWARE_VERSION] {
-
+	// only invoke security manager code if flag is enabled
+	// also check if SecurityTokenOnlyForNewOfferedFw is enabled, make sure a new fw is offered
+	if Xc.SecurityTokenManagerEnabled && (!Ws.SecurityTokenConfig.SecurityTokenOnlyForNewOfferedFwEnabled || evaluationResult.FirmwareConfig.GetFirmwareVersion() != contextMap[common.FIRMWARE_VERSION]) {
 		filename := evaluationResult.FirmwareConfig.GetFirmwareFilename()
 		if additionalFwVerInfo, ok := evaluationResult.FirmwareConfig.Properties[common.ADDITIONAL_FW_VER_INFO]; ok {
 			filename = fmt.Sprintf("%s,%s", filename, additionalFwVerInfo)
 		}
-=======
-	// only invoke security manager code if flag is enabled
-	// also check if SecurityTokenOnlyForNewOfferedFw is enabled, make sure a new fw is offered
-	if Xc.SecurityTokenManagerEnabled && (!Ws.SecurityTokenConfig.SecurityTokenOnlyForNewOfferedFwEnabled || evaluationResult.FirmwareConfig.GetFirmwareVersion() != contextMap[common.FIRMWARE_VERSION]) {
->>>>>>> 9ea31ae5
-		deviceInfo := map[string]string{
+    
+    deviceInfo := map[string]string{
 			xhttp.SECURITY_TOKEN_ESTB_MAC:        contextMap[common.ESTB_MAC],
 			xhttp.SECURITY_TOKEN_CLIENT_PROTOCOL: contextMap[common.CLIENT_PROTOCOL],
 			xhttp.SECURITY_TOKEN_ESTB_IP:         contextMap[common.IP_ADDRESS],
